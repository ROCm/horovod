--- conflicted
+++ resolved
@@ -311,7 +311,6 @@
             '%s' % (show_command, traceback.format_exc()))
 
 
-<<<<<<< HEAD
 def get_hip_cpp_flags():
     hipconfig_command = os.environ.get('HOROVOD_HIPCONFIG_CPP_CONFIG', 'hipconfig --cpp_config')
     try:
@@ -327,12 +326,8 @@
             '%s' % (platform_command, traceback.format_exc()))
 
 
-def test_compile(build_ext, name, code, libraries=None, include_dirs=None, library_dirs=None, macros=None,
-                 extra_preargs=None):
-=======
 def test_compile(build_ext, name, code, libraries=None, include_dirs=None, library_dirs=None,
                  macros=None, extra_compile_preargs=None, extra_link_preargs=None):
->>>>>>> f7a24e68
     test_compile_dir = os.path.join(build_ext.build_temp, 'test_compile')
     if not os.path.exists(test_compile_dir):
         os.makedirs(test_compile_dir)
