--- conflicted
+++ resolved
@@ -23,25 +23,6 @@
 #include <unordered_map>
 #include <unordered_set>
 
-<<<<<<< HEAD
-#if HAVE_HIP
-#include <hip/hip_runtime_api.h>
-#endif
-
-#if HAVE_CUDA
-#include <cuda_runtime.h>
-#endif
-
-#if HAVE_NCCL
-#include <nccl.h>
-#endif
-
-#if HAVE_DDL
-#include <ddl.hpp>
-#endif
-
-=======
->>>>>>> aa605d6d
 #define OMPI_SKIP_MPICXX
 #include "fusion_buffer_manager.h"
 #include "half.h"
@@ -107,35 +88,6 @@
 
 MPIContext mpi_context;
 
-<<<<<<< HEAD
-  // MPI Window used for shared memory allgather
-  MPI_Win window;
-
-  // Pointer to shared buffer for allgather
-  void* shared_buffer = nullptr;
-
-  // Current shared buffer size
-  int64_t shared_buffer_size = 0;
-
-// The CUDA stream used for data transfers and within-allreduce operations.
-// A naive implementation would use the TensorFlow StreamExecutor CUDA
-// stream. However, the allreduce and allgather require doing memory copies
-// and kernel executions (for accumulation of values on the GPU). However,
-// the subsequent operations must wait for those operations to complete,
-// otherwise MPI (which uses its own stream internally) will begin the data
-// transfers before the CUDA calls are complete. In order to wait for those
-// CUDA operations, if we were using the TensorFlow stream, we would have to
-// synchronize that stream; however, other TensorFlow threads may be
-// submitting more work to that stream, so synchronizing on it can cause the
-// allreduce to be delayed, waiting for compute totally unrelated to it in
-// other parts of the graph. Overlaying memory transfers and compute during
-// backpropagation is crucial for good performance, so we cannot use the
-// TensorFlow stream, and must use our own stream.
-#if HAVE_HIP
-  std::unordered_map<int, hipStream_t> streams;
-#endif
-=======
->>>>>>> aa605d6d
 #if HAVE_CUDA
 CUDAContext cuda_context;
 #endif
@@ -470,187 +422,6 @@
   return total_byte_size_of_output;
 }
 
-<<<<<<< HEAD
-#if HAVE_NCCL
-ncclDataType_t GetNCCLDataType(const std::shared_ptr<Tensor> tensor) {
-  switch (tensor->dtype()) {
-  case HOROVOD_INT32:
-    return ncclInt32;
-  case HOROVOD_INT64:
-    return ncclInt64;
-  case HOROVOD_FLOAT16:
-    return ncclFloat16;
-  case HOROVOD_FLOAT32:
-    return ncclFloat32;
-  case HOROVOD_FLOAT64:
-    return ncclFloat64;
-  default:
-    throw std::logic_error("Type " + MPIDataType_Name(tensor->dtype()) +
-                           " is not supported in NCCL mode.");
-  }
-}
-#endif
-
-#if HAVE_DDL
-DDL_Type GetDDLDataType(const std::shared_ptr<Tensor> tensor) {
-  switch (tensor->dtype()) {
-  case HOROVOD_FLOAT32:
-    return DDL_TYPE_FLOAT;
-  default:
-    throw std::logic_error("Type " + MPIDataType_Name(tensor->dtype()) +
-                           " is not supported in DDL mode.");
-  }
-}
-#endif
-
-#define MPI_CHECK(entries, op_name, op)                                        \
-  {                                                                            \
-    auto mpi_result = (op);                                                    \
-    if (mpi_result != MPI_SUCCESS) {                                           \
-      for (auto& e : (entries)) {                                              \
-        timeline.End(e.tensor_name, nullptr);                                  \
-        e.callback(Status::UnknownError(                                       \
-            std::string(op_name) + " failed, see MPI output for details."));   \
-      }                                                                        \
-      return;                                                                  \
-    }                                                                          \
-  }
-
-#define HIP_CHECK(entries, op_name, op)                                        \
-  {                                                                            \
-    auto hip_result = (op);                                                    \
-    if (hip_result != hipSuccess) {                                            \
-      for (auto& e : (entries)) {                                              \
-        timeline.End(e.tensor_name, nullptr);                                  \
-        e.callback(Status::UnknownError(std::string(op_name) + " failed: " +   \
-                                        hipGetErrorString(hip_result)));       \
-      }                                                                        \
-      return;                                                                  \
-    }                                                                          \
-  }
-
-#define CUDA_CHECK(entries, op_name, op)                                       \
-  {                                                                            \
-    auto cuda_result = (op);                                                   \
-    if (cuda_result != cudaSuccess) {                                          \
-      for (auto& e : (entries)) {                                              \
-        timeline.End(e.tensor_name, nullptr);                                  \
-        e.callback(Status::UnknownError(std::string(op_name) + " failed: " +   \
-                                        cudaGetErrorString(cuda_result)));     \
-      }                                                                        \
-      return;                                                                  \
-    }                                                                          \
-  }
-
-#define NCCL_CHECK(entries, op_name, op)                                       \
-  {                                                                            \
-    auto nccl_result = (op);                                                   \
-    if (nccl_result != ncclSuccess) {                                          \
-      for (auto& e : (entries)) {                                              \
-        timeline.End(e.tensor_name, nullptr);                                  \
-        e.callback(Status::UnknownError(std::string(op_name) + " failed: " +   \
-                                        ncclGetErrorString(nccl_result)));     \
-      }                                                                        \
-      return;                                                                  \
-    }                                                                          \
-  }
-
-#define DDL_CHECK(entries, op_name, op)                                        \
-  {                                                                            \
-    auto ddl_result = (op);                                                    \
-    if (ddl_result != DDL_SUCCESS) {                                           \
-      for (auto& e : (entries)) {                                              \
-        timeline.End(e.tensor_name, nullptr);                                  \
-        e.callback(Status::UnknownError(std::string(op_name) + " failed."));   \
-      }                                                                        \
-      return;                                                                  \
-    }                                                                          \
-  }
-
-// This event management code is only used with CUDA
-#if HAVE_CUDA
-cudaError_t GetCudaEvent(cudaEvent_t* event) {
-  int device;
-  auto status = cudaGetDevice(&device);
-  if (status != cudaSuccess) {
-    return status;
-  }
-
-  auto& mutex = horovod_global.cuda_events_mutex;
-  {
-    std::lock_guard<std::mutex> guard(mutex);
-    auto& queue = horovod_global.cuda_events[device];
-    if (!queue.empty()) {
-      *event = queue.front();
-      queue.pop();
-      return cudaSuccess;
-    }
-  }
-
-  return cudaEventCreateWithFlags(event, cudaEventBlockingSync |
-                                             cudaEventDisableTiming);
-}
-
-cudaError_t ReleaseCudaEvent(cudaEvent_t event) {
-  int device;
-  auto status = cudaGetDevice(&device);
-  if (status != cudaSuccess) {
-    return status;
-  }
-
-  auto& mutex = horovod_global.cuda_events_mutex;
-  {
-    std::lock_guard<std::mutex> guard(mutex);
-    auto& queue = horovod_global.cuda_events[device];
-    queue.push(event);
-  }
-
-  return cudaSuccess;
-}
-
-#define RECORD_EVENT(entries, event_queue, name, stream)                       \
-  {                                                                            \
-    cudaEvent_t event;                                                         \
-    CUDA_CHECK(entries, "GetCudaEvent", GetCudaEvent(&event))                  \
-    CUDA_CHECK(entries, "cudaEventRecord", cudaEventRecord(event, stream))     \
-    (event_queue).emplace(name, event);                                        \
-  }
-
-#define WAIT_FOR_EVENTS(entries, timeline, event_queue)                        \
-  {                                                                            \
-    while (!(event_queue).empty()) {                                           \
-      std::string name;                                                        \
-      cudaEvent_t event;                                                       \
-      std::tie(name, event) = (event_queue).front();                           \
-      (event_queue).pop();                                                     \
-      if (name != "") {                                                        \
-        ACTIVITY_START_ALL(entries, timeline, name)                            \
-      }                                                                        \
-      CUDA_CHECK(entries, "cudaEventSynchronize", cudaEventSynchronize(event)) \
-      if (name != "") {                                                        \
-        ACTIVITY_END_ALL(entries, timeline)                                    \
-      }                                                                        \
-      CUDA_CHECK(entries, "ReleaseCudaEvent", ReleaseCudaEvent(event))         \
-    }                                                                          \
-  }
-#endif
-
-#define ACTIVITY_START_ALL(entries, timeline, activity)                        \
-  {                                                                            \
-    for (auto& e : (entries)) {                                                \
-      (timeline).ActivityStart(e.tensor_name, activity);                       \
-    }                                                                          \
-  }
-
-#define ACTIVITY_END_ALL(entries, timeline)                                    \
-  {                                                                            \
-    for (auto& e : (entries)) {                                                \
-      (timeline).ActivityEnd(e.tensor_name);                                   \
-    }                                                                          \
-  }
-
-=======
->>>>>>> aa605d6d
 int64_t TensorFusionThresholdBytes() {
   int64_t proposed_fusion_threshold =
       horovod_global.param_manager.TensorFusionThresholdBytes();
@@ -753,810 +524,11 @@
   }
 
   Status status;
-<<<<<<< HEAD
-  if (response.response_type() == MPIResponse::ALLGATHER) {
-
-    // Sizes of subcomponents of each entry from all ranks
-    auto** entry_component_sizes = new int64_t*[entries.size()];
-
-    // Offset of each subcomponent of every entry in the final buffer after
-    // allgatherv
-    auto** entry_component_offsets = new int64_t*[entries.size()];
-
-    auto* recvcounts = new int[horovod_global.size]();
-    auto* displcmnts = new int[horovod_global.size]();
-
-    for (size_t ec = 0; ec < entries.size(); ++ec) {
-      entry_component_sizes[ec] = new int64_t[horovod_global.size]();
-      entry_component_offsets[ec] = new int64_t[horovod_global.size]();
-    }
-
-    auto& first_entry = entries[0];
-
-    ACTIVITY_START_ALL(entries, timeline, ALLOCATE_OUTPUT)
-    for (size_t ec = 0; ec < entries.size(); ++ec) {
-      auto& e = entries[ec];
-      // Every tensor participating in Allgather operation may have different
-      // first dimension size, but the rest of dimensions are same for all
-      // tensors.  Here we get shape of tensor sliced by first dimension.
-      TensorShape single_slice_shape;
-      for (int i = 1; i < e.tensor->shape().dims(); ++i) {
-        single_slice_shape.AddDim(e.tensor->shape().dim_size(i));
-      }
-
-      // Copy tensor sizes from the MPI response into a vector of int64_t
-      // and compute total size.  This is size of first dimension.
-      int64_t total_entry_dimension_size = 0;
-      for (int rc = 0; rc < horovod_global.size; ++rc) {
-        auto component_size =
-            response.tensor_sizes()[ec * horovod_global.size + rc];
-        total_entry_dimension_size += component_size;
-        recvcounts[rc] += component_size * single_slice_shape.num_elements();
-        entry_component_sizes[ec][rc] =
-            component_size * single_slice_shape.num_elements();
-      }
-
-      // Allgather output will have shape of:
-      // (sum of first dimension of every tensor) x (tensor slice shape).
-      TensorShape output_shape;
-      output_shape.AddDim((int64_t)total_entry_dimension_size);
-      output_shape.AppendShape(single_slice_shape);
-
-      status = e.context->AllocateOutput(output_shape, &e.output);
-      if (!status.ok()) {
-        timeline.End(e.tensor_name, nullptr);
-        e.callback(status);
-        return;
-      }
-    }
-    ACTIVITY_END_ALL(entries, timeline)
-
-    for (int rc = 0; rc < horovod_global.size; ++rc) {
-      if (rc == 0) {
-        displcmnts[rc] = 0;
-      } else {
-        displcmnts[rc] = displcmnts[rc - 1] + recvcounts[rc - 1];
-      }
-    }
-
-    unsigned int rank_displacement = 0;
-    for (int rc = 0; rc < horovod_global.size; ++rc) {
-      for (size_t ec = 0; ec < entries.size(); ++ec) {
-        if (ec == 0) {
-          entry_component_offsets[ec][rc] = rank_displacement;
-        } else {
-          entry_component_offsets[ec][rc] =
-              entry_component_offsets[ec - 1][rc] +
-              entry_component_sizes[ec - 1][rc];
-        }
-      }
-      rank_displacement += recvcounts[rc];
-    }
-
-    int element_size;
-    MPI_Type_size(GetMPIDataType(first_entry.tensor), &element_size);
-    int64_t total_size = displcmnts[horovod_global.size - 1] +
-                         recvcounts[horovod_global.size - 1];
-
-    int64_t total_size_in_bytes = total_size * element_size;
-
-#if HOROVOD_GPU_ALLGATHER != 'M' // 'M' stands for MPI
-    if (horovod_global.param_manager.HierarchicalAllgather()) {
-      // If shared buffer is not initialized or is not large enough, reallocate
-      if (horovod_global.shared_buffer == nullptr ||
-          horovod_global.shared_buffer_size < total_size_in_bytes) {
-        if (horovod_global.shared_buffer != nullptr) {
-          MPI_Win_fence(0, horovod_global.window);
-          MPI_Win_free(&horovod_global.window);
-          horovod_global.shared_buffer = nullptr;
-        }
-        int64_t window_size =
-            horovod_global.local_rank == 0 ? total_size_in_bytes : 0;
-
-        // Allocate shared memory, give each rank their respective pointer
-        ACTIVITY_START_ALL(entries, timeline, ALLOCATE_SHARED_BUFFER)
-        MPI_Win_allocate_shared(
-            window_size, element_size, MPI_INFO_NULL, horovod_global.local_comm,
-            &horovod_global.shared_buffer, &horovod_global.window);
-
-        if (horovod_global.local_rank != 0) {
-          int disp_unit;
-          MPI_Aint winsize;
-          MPI_Win_shared_query(horovod_global.window, 0, &winsize, &disp_unit,
-                               &horovod_global.shared_buffer);
-        }
-        horovod_global.shared_buffer_size = total_size_in_bytes;
-        ACTIVITY_END_ALL(entries, timeline)
-      }
-
-      // Compute cross-node allgather displacements and recvcounts for
-      // homogeneous/parallelized case
-      auto* cross_recvcounts = new int[horovod_global.cross_size]();
-      auto* cross_displcmnts = new int[horovod_global.cross_size]();
-
-      if (horovod_global.is_homogeneous) {
-        for (int i = 0; i < horovod_global.cross_size; ++i) {
-          cross_recvcounts[i] = recvcounts[horovod_global.local_size * i +
-                                           horovod_global.local_rank];
-          cross_displcmnts[i] = displcmnts[horovod_global.local_size * i +
-                                           horovod_global.local_rank];
-        }
-      } else if (horovod_global.local_rank == 0) {
-        // In this case local rank 0 will allgather with all local data
-        int offset = 0;
-        for (int i = 0; i < horovod_global.cross_size; ++i) {
-          for (int j = offset; j < offset + horovod_global.local_sizes[i];
-               ++j) {
-            cross_recvcounts[i] += recvcounts[j];
-          }
-          cross_displcmnts[i] = displcmnts[offset];
-          offset += horovod_global.local_sizes[i];
-        }
-      }
-
-      ACTIVITY_START_ALL(entries, timeline, MEMCPY_IN_SHARED_BUFFER)
-      for (size_t ec = 0; ec < entries.size(); ++ec) {
-        auto& e = entries[ec];
-        void* shared_buffer_at_offset =
-            (uint8_t*)horovod_global.shared_buffer +
-            entry_component_offsets[ec][horovod_global.rank] * element_size;
-
-        // CPU copy to shared buffer
-        memcpy(shared_buffer_at_offset, e.tensor->data(),
-               (size_t)(entry_component_sizes[ec][horovod_global.rank] *
-                        element_size));
-      }
-      MPI_CHECK(entries, "MPI_Barrier", MPI_Barrier(horovod_global.mpi_comm));
-      ACTIVITY_END_ALL(entries, timeline)
-
-      // Perform the cross-node allgather. If the cluster is homogeneous all
-      // local ranks participate, otherwise local rank 0 handles all data
-      ACTIVITY_START_ALL(entries, timeline, MPI_CROSS_ALLGATHER)
-      if (horovod_global.is_homogeneous || horovod_global.local_rank == 0) {
-        MPI_CHECK(entries, "MPI_Allgatherv",
-                  MPI_Allgatherv(MPI_IN_PLACE, 0, MPI_DATATYPE_NULL,
-                                 horovod_global.shared_buffer, cross_recvcounts,
-                                 cross_displcmnts,
-                                 GetMPIDataType(first_entry.tensor),
-                                 horovod_global.cross_comm))
-      }
-      MPI_CHECK(entries, "MPI_Barrier", MPI_Barrier(horovod_global.mpi_comm));
-      ACTIVITY_END_ALL(entries, timeline)
-
-      // Copy memory out of the fusion buffer.
-      ACTIVITY_START_ALL(entries, timeline, MEMCPY_OUT_FUSION_BUFFER)
-      for (size_t ec = 0; ec < entries.size(); ++ec) {
-        auto& e = entries[ec];
-        int64_t copy_offset = 0;
-        for (int rc = 0; rc < horovod_global.size; ++rc) {
-          auto entry_component_size = entry_component_sizes[ec][rc];
-          std::memcpy((void*)((uint8_t*)e.output->data() + copy_offset),
-                      (void*)((uint8_t*)horovod_global.shared_buffer +
-                              entry_component_size * element_size),
-                      (size_t)entry_component_size * element_size);
-          copy_offset += entry_component_size * element_size;
-        }
-      }
-      MPI_CHECK(entries, "MPI_Barrier", MPI_Barrier(horovod_global.mpi_comm));
-      ACTIVITY_END_ALL(entries, timeline)
-
-      // Free the buffers
-      delete[] cross_displcmnts;
-      delete[] cross_recvcounts;
-
-    } else {
-#endif
-      // Data is at the CPU and hierarchical allgather is disabled, or
-      // Data is at the GPU and HOROVOD_GPU_ALLGATHER == MPI
-      if (entries.size() > 1) {
-        auto& buffer = horovod_global.fusion_buffer.GetBuffer(
-            first_entry.device, first_entry.context->framework());
-        auto buffer_data = buffer->AccessData(first_entry.context);
-
-        int64_t total_num_elements = 0;
-
-        // Copy memory into the fusion buffer. Then the input data of each
-        // process is assumed to be in the area where that process would
-        // receive its own contribution to the receive buffer.
-        ACTIVITY_START_ALL(entries, timeline, MEMCPY_IN_FUSION_BUFFER)
-        int64_t offset = displcmnts[horovod_global.rank] * element_size;
-        for (auto& e : entries) {
-          void* buffer_data_at_offset = (uint8_t*)buffer_data + offset;
-          std::memcpy(buffer_data_at_offset, e.tensor->data(),
-                      (size_t)e.tensor->size());
-          offset += e.tensor->size();
-          total_num_elements += e.tensor->shape().num_elements();
-        }
-        ACTIVITY_END_ALL(entries, timeline)
-
-        ACTIVITY_START_ALL(entries, timeline, MPI_ALLGATHER)
-        MPI_CHECK(entries, "MPI_Allgatherv",
-                  MPI_Allgatherv(MPI_IN_PLACE, (int)total_num_elements,
-                                 GetMPIDataType(first_entry.tensor),
-                                 (void*)buffer_data, recvcounts, displcmnts,
-                                 GetMPIDataType(first_entry.tensor),
-                                 horovod_global.mpi_comm))
-        ACTIVITY_END_ALL(entries, timeline)
-
-        ACTIVITY_START_ALL(entries, timeline, MEMCPY_OUT_FUSION_BUFFER)
-        // Copy memory out of the fusion buffer.
-        for (size_t ec = 0; ec < entries.size(); ++ec) {
-          auto& e = entries[ec];
-          int64_t copy_offset = 0;
-          for (int rc = 0; rc < horovod_global.size; ++rc) {
-            std::memcpy((void*)((uint8_t*)e.output->data() + copy_offset),
-                        (void*)((uint8_t*)buffer_data +
-                                entry_component_offsets[ec][rc] * element_size),
-                        (size_t)entry_component_sizes[ec][rc] * element_size);
-
-            copy_offset += entry_component_sizes[ec][rc] * element_size;
-          }
-        }
-        ACTIVITY_END_ALL(entries, timeline)
-
-      } else if (entries.size() == 1) {
-        ACTIVITY_START_ALL(entries, timeline, MPI_ALLGATHER)
-        MPI_CHECK(
-            entries, "MPI_Allgatherv",
-            MPI_Allgatherv(first_entry.tensor->data(),
-                           (int)first_entry.tensor->shape().num_elements(),
-                           GetMPIDataType(first_entry.tensor),
-                           (void*)first_entry.output->data(), recvcounts,
-                           displcmnts, GetMPIDataType(first_entry.tensor),
-                           horovod_global.mpi_comm))
-        ACTIVITY_END_ALL(entries, timeline)
-      }
-
-      delete[] recvcounts;
-      delete[] displcmnts;
-
-      for (size_t ec = 0; ec < entries.size(); ++ec) {
-        delete[] entry_component_sizes[ec];
-        delete[] entry_component_offsets[ec];
-      }
-      delete[] entry_component_sizes;
-      delete[] entry_component_offsets;
-
-#if HOROVOD_GPU_ALLGATHER != 'M' // 'M' stands for MPI
-    }
-#endif
-
-    for (auto& e : entries) {
-      timeline.End(e.tensor_name, e.output);
-      e.callback(Status::OK());
-    }
-
-  } else if (response.response_type() == MPIResponse::ALLREDUCE) {
-    auto& first_entry = entries[0];
-#if HAVE_HIP
-    bool on_gpu = first_entry.device != CPU_DEVICE_ID;
-    if (on_gpu) {
-      HIP_CHECK(entries, "hipSetDevice", hipSetDevice(first_entry.device))
-
-      // Ensure stream is in the map before executing reduction.
-      hipStream_t& stream = horovod_global.streams[first_entry.device];
-      if (stream == nullptr) {
-        // hipStreamCreateWithPriority is not yet supported in HIP
-        HIP_CHECK(entries, "hipStreamCreateWithFlags",
-                  hipStreamCreateWithFlags(&stream, hipStreamNonBlocking))
-      }
-    }
-#endif
-#if HAVE_CUDA
-    bool on_gpu = first_entry.device != CPU_DEVICE_ID;
-    if (on_gpu) {
-      CUDA_CHECK(entries, "cudaSetDevice", cudaSetDevice(first_entry.device))
-
-      // Ensure stream is in the map before executing reduction.
-      cudaStream_t& stream = horovod_global.streams[first_entry.device];
-      if (stream == nullptr) {
-        int greatest_priority;
-        CUDA_CHECK(entries, "cudaDeviceGetStreamPriorityRange",
-                   cudaDeviceGetStreamPriorityRange(NULL, &greatest_priority))
-        CUDA_CHECK(entries, "cudaStreamCreateWithPriority",
-                   cudaStreamCreateWithPriority(&stream, cudaStreamNonBlocking,
-                                                greatest_priority))
-      }
-    }
-#endif
-
-// 'N' stands for NCCL and 'D' for DDL
-#if HOROVOD_GPU_ALLREDUCE == 'N' || HOROVOD_GPU_ALLREDUCE == 'D'
-    if (on_gpu) {
-      auto stream = horovod_global.streams[first_entry.device];
-      auto event_queue = std::queue<std::pair<std::string, cudaEvent_t>>();
-
-      // Determine GPU IDs of the devices participating in this communicator.
-      std::vector<int32_t> nccl_device_map;
-      if (horovod_global.param_manager.HierarchicalAllreduce()) {
-        // Reserve before for-loop, to save on reallocation cost.
-        nccl_device_map.reserve(horovod_global.local_comm_ranks.size());
-        for (int rank : horovod_global.local_comm_ranks) {
-          nccl_device_map.push_back(response.devices()[rank]);
-        }
-      } else {
-        nccl_device_map = response.devices();
-      }
-
-#if HOROVOD_GPU_ALLREDUCE == 'N'
-      // Ensure NCCL communicator is in the map before executing reduction.
-      ncclComm_t& nccl_comm = horovod_global.nccl_comms[nccl_device_map];
-      if (nccl_comm == nullptr) {
-        ACTIVITY_START_ALL(entries, timeline, INIT_NCCL)
-
-        int nccl_rank, nccl_size;
-        MPI_Comm nccl_id_bcast_comm;
-        if (horovod_global.param_manager.HierarchicalAllreduce()) {
-          nccl_rank = horovod_global.local_rank;
-          nccl_size = horovod_global.local_size;
-          nccl_id_bcast_comm = horovod_global.local_comm;
-        } else {
-          nccl_rank = horovod_global.rank;
-          nccl_size = horovod_global.size;
-          nccl_id_bcast_comm = horovod_global.mpi_comm;
-        }
-
-        ncclUniqueId nccl_id;
-        if (nccl_rank == 0) {
-          NCCL_CHECK(entries, "ncclGetUniqueId", ncclGetUniqueId(&nccl_id))
-        }
-
-        MPI_CHECK(entries, "MPI_Bcast",
-                  MPI_Bcast((void*)&nccl_id, sizeof(nccl_id), MPI_BYTE, 0,
-                            nccl_id_bcast_comm));
-
-        ncclComm_t new_nccl_comm;
-        NCCL_CHECK(
-            entries, "ncclCommInitRank",
-            ncclCommInitRank(&new_nccl_comm, nccl_size, nccl_id, nccl_rank))
-        nccl_comm = new_nccl_comm;
-
-        // Barrier helps NCCL to synchronize after initialization and avoid
-        // deadlock that we've been seeing without it.
-        MPI_CHECK(entries, "MPI_Barrier", MPI_Barrier(horovod_global.mpi_comm));
-
-        ACTIVITY_END_ALL(entries, timeline)
-      }
-#elif HOROVOD_GPU_ALLREDUCE == 'D'
-      if (!horovod_global.ddl_initialized) {
-        // Initialize DDL
-        auto ddl_options = std::getenv("DDL_OPTIONS");
-        if (ddl_options == nullptr) {
-          OP_ERROR(entries,
-                   "DDL_OPTIONS env variable needs to be set to use DDL.")
-        }
-        DDL_CHECK(entries, "ddl_init", ddl_init(ddl_options))
-        horovod_global.ddl_initialized = true;
-        horovod_global.ddl_local_device_id = first_entry.device;
-      } else if (horovod_global.ddl_local_device_id != first_entry.device) {
-        OP_ERROR(entries,
-                 "DDL does not support more than one GPU device per process.")
-      }
-#endif
-
-      if (timeline.Initialized()) {
-        RECORD_EVENT(entries, event_queue, QUEUE, stream)
-      }
-
-      // If entries.size() > 1, we copy tensors into fusion buffer before
-      // allreduce, and distribute results of allreduce back into target
-      // tensors after allreduce.
-
-      const void* fused_input_data;
-      void* buffer_data;
-      int64_t num_elements = 0;
-      size_t buffer_len;
-      if (entries.size() > 1) {
-        // Access the fusion buffer.
-        auto& buffer = horovod_global.fusion_buffer.GetBuffer(
-            first_entry.device, first_entry.context->framework());
-        buffer_data =
-            const_cast<void*>(buffer->AccessData(first_entry.context));
-
-        // Copy memory into the fusion buffer.
-        int64_t offset = 0;
-        for (auto& e : entries) {
-          void* buffer_data_at_offset = (uint8_t*)buffer_data + offset;
-          CUDA_CHECK(entries, "cudaMemcpyAsync",
-                     cudaMemcpyAsync(buffer_data_at_offset, e.tensor->data(),
-                                     (size_t)e.tensor->size(),
-                                     cudaMemcpyDeviceToDevice, stream))
-          offset += e.tensor->size();
-        }
-
-        buffer_len = (size_t)offset;
-
-        if (timeline.Initialized() || horovod_global.ddl_initialized) {
-          RECORD_EVENT(entries, event_queue, MEMCPY_IN_FUSION_BUFFER, stream)
-        }
-
-        // Set the input data to originate from the buffer.
-        fused_input_data = buffer_data;
-
-        // Perform the reduction on the fusion buffer.
-        for (auto& e : entries) {
-          num_elements += e.tensor->shape().num_elements();
-        }
-
-      } else {
-        fused_input_data = first_entry.tensor->data();
-        buffer_data = (void*)first_entry.output->data();
-        num_elements = first_entry.tensor->shape().num_elements();
-        buffer_len = (size_t)first_entry.output->size();
-
-        if (horovod_global.ddl_initialized) {
-          // Copy input buffer content to output buffer
-          // because DDL only supports in-place allreduce
-          CUDA_CHECK(entries, "cudaMemcpyAsync",
-                     cudaMemcpyAsync(buffer_data, fused_input_data, buffer_len,
-                                     cudaMemcpyDeviceToDevice, stream))
-          RECORD_EVENT(entries, event_queue, MEMCPY_IN_FUSION_BUFFER, stream)
-        }
-      }
-
-      void* host_buffer = nullptr;
-
-#if HOROVOD_GPU_ALLREDUCE == 'D'
-      // Synchronize.
-      WAIT_FOR_EVENTS(entries, timeline, event_queue)
-      DDL_Type ddl_data_type;
-      try {
-        ddl_data_type = GetDDLDataType(first_entry.tensor);
-      } catch (const std::logic_error& ex) {
-        OP_ERROR(entries, ex.what())
-      }
-      DDL_CHECK(entries, "ddl_allreduce",
-                ddl_allreduce(buffer_data, (size_t)num_elements, ddl_data_type,
-                              DDL_OP_SUM))
-#else
-      if (horovod_global.param_manager.HierarchicalAllreduce()) {
-        int element_size;
-        MPI_Type_size(GetMPIDataType(first_entry.tensor), &element_size);
-
-        // If cluster is homogeneous and we are using fusion buffer, include
-        // dummy elements from the buffer (if necessary) to make sure the data
-        // is divisible by local_size. This is always possible since we
-        // set the fusion buffer size divisible by local_size.
-        if (horovod_global.is_homogeneous && entries.size() > 1) {
-          // Making sure the number of elements is divisible by
-          // FUSION_BUFFER_ATOMIC_UNIT for improved performance
-          int div = horovod_global.local_size * FUSION_BUFFER_ATOMIC_UNIT;
-          num_elements = ((num_elements + div - 1) / div) * div;
-          buffer_len = num_elements * element_size;
-        }
-
-        // Split the elements into two groups: num_elements_per_rank*local_size,
-        // and num_elements_remaining. Cross-node reduction for the first group
-        // is done by all local_rank's in parallel, while for the second group
-        // it it is only done by the root_rank. If the cluster is not
-        // homogeneous first group is zero, and root_rank is 0.
-
-        // Homogeneous case:
-        // For the part of data divisible by local_size, perform NCCL
-        // ReduceScatter - Parallelized MPI Allreduce - NCCL Allgather. For the
-        // non-divisible part (if any), do NCCL Reduce (at rank local_size-1),
-        // MPI Allreduce (across rank (local_size-1)'s), and NCCL Bcast
-
-        int64_t num_elements_per_rank =
-            horovod_global.is_homogeneous
-                ? num_elements / horovod_global.local_size
-                : 0;
-
-        size_t buffer_len_per_rank = element_size * num_elements_per_rank;
-
-        void* buffer_data_at_rank_offset =
-            (uint8_t*)buffer_data +
-            buffer_len_per_rank * horovod_global.local_rank;
-
-        int64_t num_elements_remaining =
-            horovod_global.is_homogeneous
-                ? num_elements % horovod_global.local_size
-                : num_elements;
-
-        size_t buffer_len_remaining = element_size * num_elements_remaining;
-
-        void* buffer_data_remainder =
-            (uint8_t*)buffer_data +
-            buffer_len_per_rank * horovod_global.local_size;
-
-        void* fused_input_data_remainder =
-            (uint8_t*)fused_input_data +
-            buffer_len_per_rank * horovod_global.local_size;
-
-        int root_rank =
-            horovod_global.is_homogeneous ? horovod_global.local_size - 1 : 0;
-        bool is_root_rank = horovod_global.local_rank == root_rank;
-
-        int64_t total_num_elements =
-            is_root_rank ? num_elements_per_rank + num_elements_remaining
-                         : num_elements_per_rank;
-        int64_t total_buffer_len =
-            is_root_rank ? buffer_len_per_rank + buffer_len_remaining
-                         : buffer_len_per_rank;
-
-        if (num_elements_per_rank > 0) {
-          NCCL_CHECK(entries, "ncclReduceScatter",
-                     ncclReduceScatter(fused_input_data,
-                                       buffer_data_at_rank_offset,
-                                       (size_t)num_elements_per_rank,
-                                       GetNCCLDataType(first_entry.tensor),
-                                       ncclSum, nccl_comm, stream))
-
-          if (timeline.Initialized()) {
-            RECORD_EVENT(entries, event_queue, NCCL_REDUCESCATTER, stream)
-          }
-        }
-
-        if (num_elements_remaining > 0) {
-          // Reduce the remaining data at local_size-1 to append to
-          // existing buffer
-          NCCL_CHECK(entries, "ncclReduce",
-                     ncclReduce(fused_input_data_remainder,
-                                buffer_data_remainder,
-                                (size_t)num_elements_remaining,
-                                GetNCCLDataType(first_entry.tensor), ncclSum,
-                                root_rank, nccl_comm, stream))
-
-          if (timeline.Initialized()) {
-            RECORD_EVENT(entries, event_queue, NCCL_REDUCE, stream)
-          }
-        }
-
-        if (horovod_global.is_homogeneous || is_root_rank) {
-          // cudaHostAlloc is significantly slower than malloc.  Pre-allocating
-          // a buffer is not safe since the tensor can be arbitrarily large.
-          host_buffer = malloc(total_buffer_len);
-
-          // Synchronize.
-          WAIT_FOR_EVENTS(entries, timeline, event_queue)
-
-          // According to https://docs.nvidia.com/cuda/cuda-runtime-api/
-          // api-sync-behavior.html#api-sync-behavior__memcpy-async,
-          // cudaMemcpyAsync is synchronous with respect to the host, so we
-          // memcpy (effectively) synchronously to generate an accurate timeline
-          ACTIVITY_START_ALL(entries, timeline, MEMCPY_IN_HOST_BUFFER)
-          CUDA_CHECK(entries, "cudaMemcpyAsync",
-                     cudaMemcpyAsync(host_buffer, buffer_data_at_rank_offset,
-                                     total_buffer_len, cudaMemcpyDeviceToHost,
-                                     stream))
-          ACTIVITY_END_ALL(entries, timeline)
-
-          ACTIVITY_START_ALL(entries, timeline, MPI_ALLREDUCE)
-          MPI_CHECK(entries, "MPI_Allreduce",
-                    MPI_Allreduce(MPI_IN_PLACE, host_buffer,
-                                  (int)total_num_elements,
-                                  GetMPIDataType(first_entry.tensor),
-                                  first_entry.tensor->dtype() == HOROVOD_FLOAT16
-                                      ? horovod_global.mpi_float16_sum
-                                      : MPI_SUM,
-                                  horovod_global.cross_comm))
-          ACTIVITY_END_ALL(entries, timeline)
-
-          ACTIVITY_START_ALL(entries, timeline, MEMCPY_OUT_HOST_BUFFER)
-          CUDA_CHECK(entries, "cudaMemcpyAsync",
-                     cudaMemcpyAsync(buffer_data_at_rank_offset, host_buffer,
-                                     total_buffer_len, cudaMemcpyHostToDevice,
-                                     stream))
-          ACTIVITY_END_ALL(entries, timeline)
-        }
-
-        if (num_elements_per_rank > 0) {
-          NCCL_CHECK(entries, "ncclAllGather",
-                     ncclAllGather(buffer_data_at_rank_offset, buffer_data,
-                                   (size_t)num_elements_per_rank,
-                                   GetNCCLDataType(first_entry.tensor),
-                                   nccl_comm, stream))
-
-          if (timeline.Initialized()) {
-            RECORD_EVENT(entries, event_queue, NCCL_ALLGATHER, stream)
-          }
-        }
-        if (num_elements_remaining > 0) {
-          NCCL_CHECK(entries, "ncclBcast",
-                     ncclBcast(buffer_data_remainder,
-                               (size_t)num_elements_remaining,
-                               GetNCCLDataType(first_entry.tensor), root_rank,
-                               nccl_comm, stream))
-
-          if (timeline.Initialized()) {
-            RECORD_EVENT(entries, event_queue, NCCL_BCAST, stream)
-          }
-        }
-      } else {
-        NCCL_CHECK(entries, "ncclAllReduce",
-                   ncclAllReduce(fused_input_data, buffer_data,
-                                 (size_t)num_elements,
-                                 GetNCCLDataType(first_entry.tensor), ncclSum,
-                                 nccl_comm, stream))
-        if (timeline.Initialized()) {
-          RECORD_EVENT(entries, event_queue, NCCL_ALLREDUCE, stream)
-        }
-      }
-#endif
-
-      if (entries.size() > 1) {
-        // Copy memory out of the fusion buffer.
-        int64_t offset = 0;
-        for (auto& e : entries) {
-          void* buffer_data_at_offset = (uint8_t*)buffer_data + offset;
-          CUDA_CHECK(entries, "cudaMemcpyAsync",
-                     cudaMemcpyAsync((void*)e.output->data(),
-                                     buffer_data_at_offset,
-                                     (size_t)e.tensor->size(),
-                                     cudaMemcpyDeviceToDevice, stream))
-          offset += e.tensor->size();
-        }
-        if (timeline.Initialized()) {
-          RECORD_EVENT(entries, event_queue, MEMCPY_OUT_FUSION_BUFFER, stream)
-        }
-      }
-
-      // Use completion marker via event because it's faster than
-      // blocking cudaStreamSynchronize() in this thread.
-      RECORD_EVENT(entries, event_queue, "", stream)
-
-      // TODO: use thread pool or single thread for callbacks
-      std::thread finalizer_thread([entries, first_entry, host_buffer, response,
-                                    event_queue, &timeline]() mutable {
-        CUDA_CHECK(entries, "cudaSetDevice", cudaSetDevice(first_entry.device))
-
-        WAIT_FOR_EVENTS(entries, timeline, event_queue)
-
-        if (host_buffer != nullptr) {
-          free(host_buffer);
-        }
-
-        for (auto& e : entries) {
-          timeline.End(e.tensor_name, e.output);
-          e.callback(Status::OK());
-        }
-      });
-      finalizer_thread.detach();
-      return;
-    }
-#endif
-
-    if (entries.size() > 1) {
-      // Access the fusion buffer.
-      auto& buffer = horovod_global.fusion_buffer.GetBuffer(
-          first_entry.device, first_entry.context->framework());
-      auto buffer_data = buffer->AccessData(first_entry.context);
-
-      // Copy memory into the fusion buffer.
-      ACTIVITY_START_ALL(entries, timeline, MEMCPY_IN_FUSION_BUFFER)
-      int64_t offset = 0;
-      for (auto& e : entries) {
-        void* buffer_data_at_offset = (uint8_t*)buffer_data + offset;
-#if HAVE_HIP
-        if (on_gpu) {
-          HIP_CHECK(entries, "hipMemcpyAsync",
-                    hipMemcpyAsync(
-                        buffer_data_at_offset, e.tensor->data(),
-                        (size_t)e.tensor->size(), hipMemcpyDeviceToDevice,
-                        horovod_global.streams[first_entry.device]))
-        } else {
-#endif
-#if HAVE_CUDA
-        if (on_gpu) {
-          CUDA_CHECK(entries, "cudaMemcpyAsync",
-                     cudaMemcpyAsync(
-                         buffer_data_at_offset, e.tensor->data(),
-                         (size_t)e.tensor->size(), cudaMemcpyDeviceToDevice,
-                         horovod_global.streams[first_entry.device]))
-        } else {
-#endif
-          std::memcpy(buffer_data_at_offset, e.tensor->data(),
-                      (size_t)e.tensor->size());
-#if HAVE_HIP
-        }
-#endif
-#if HAVE_CUDA
-        }
-#endif
-        offset += e.tensor->size();
-      }
-#if HAVE_HIP
-      if (on_gpu) {
-        HIP_CHECK(
-            entries, "hipStreamSynchronize",
-            hipStreamSynchronize(horovod_global.streams[first_entry.device]))
-      }
-#endif
-#if HAVE_CUDA
-      if (on_gpu) {
-        CUDA_CHECK(
-            entries, "cudaStreamSynchronize",
-            cudaStreamSynchronize(horovod_global.streams[first_entry.device]))
-      }
-#endif
-      ACTIVITY_END_ALL(entries, timeline)
-
-      ACTIVITY_START_ALL(entries, timeline, MPI_ALLREDUCE)
-      int64_t num_elements = 0;
-      for (auto& e : entries) {
-        num_elements += e.tensor->shape().num_elements();
-      }
-      MPI_CHECK(entries, "MPI_Allreduce",
-                MPI_Allreduce(MPI_IN_PLACE, (void*)buffer_data,
-                              (int)num_elements,
-                              GetMPIDataType(first_entry.tensor),
-                              first_entry.tensor->dtype() == HOROVOD_FLOAT16
-                                  ? horovod_global.mpi_float16_sum
-                                  : MPI_SUM,
-                              horovod_global.mpi_comm))
-      ACTIVITY_END_ALL(entries, timeline)
-
-      // Copy memory out of the fusion buffer.
-      ACTIVITY_START_ALL(entries, timeline, MEMCPY_OUT_FUSION_BUFFER)
-      offset = 0;
-      for (auto& e : entries) {
-        void* buffer_data_at_offset = (uint8_t*)buffer_data + offset;
-#if HAVE_HIP
-        if (on_gpu) {
-          HIP_CHECK(entries, "hipMemcpyAsync",
-                    hipMemcpyAsync(
-                        (void*)e.output->data(), buffer_data_at_offset,
-                        (size_t)e.tensor->size(), hipMemcpyDeviceToDevice,
-                        horovod_global.streams[first_entry.device]))
-        } else {
-#endif
-#if HAVE_CUDA
-        if (on_gpu) {
-          CUDA_CHECK(entries, "cudaMemcpyAsync",
-                     cudaMemcpyAsync(
-                         (void*)e.output->data(), buffer_data_at_offset,
-                         (size_t)e.tensor->size(), cudaMemcpyDeviceToDevice,
-                         horovod_global.streams[first_entry.device]))
-        } else {
-#endif
-          std::memcpy((void*)e.output->data(), buffer_data_at_offset,
-                      (size_t)e.tensor->size());
-#if HAVE_HIP
-        }
-#endif
-#if HAVE_CUDA
-        }
-#endif
-        offset += e.tensor->size();
-      }
-#if HAVE_HIP
-      if (on_gpu) {
-        HIP_CHECK(
-            entries, "hipStreamSynchronize",
-            hipStreamSynchronize(horovod_global.streams[first_entry.device]))
-      }
-#endif
-#if HAVE_CUDA
-      if (on_gpu) {
-        CUDA_CHECK(
-            entries, "cudaStreamSynchronize",
-            cudaStreamSynchronize(horovod_global.streams[first_entry.device]))
-      }
-#endif
-      ACTIVITY_END_ALL(entries, timeline)
-    } else {
-      auto& e = first_entry;
-      ACTIVITY_START_ALL(entries, timeline, MPI_ALLREDUCE)
-      const void* sendbuf = e.tensor->data() == e.output->data()
-                                ? MPI_IN_PLACE
-                                : e.tensor->data();
-      MPI_CHECK(entries, "MPI_Allreduce",
-                MPI_Allreduce(sendbuf, (void*)e.output->data(),
-                              (int)e.tensor->shape().num_elements(),
-                              GetMPIDataType(e.tensor),
-                              first_entry.tensor->dtype() == HOROVOD_FLOAT16
-                                  ? horovod_global.mpi_float16_sum
-                                  : MPI_SUM,
-                              horovod_global.mpi_comm))
-      ACTIVITY_END_ALL(entries, timeline)
-    }
-=======
   try {
     status = op_manager->ExecuteOperation(entries, response);
   } catch (const std::exception& ex) {
     status = Status::UnknownError(ex.what());
   }
->>>>>>> aa605d6d
 
   if (!status.in_progress()) {
     for (auto& e : entries) {
